/*
Copyright 2022 The Dapr Authors
Licensed under the Apache License, Version 2.0 (the "License");
you may not use this file except in compliance with the License.
You may obtain a copy of the License at
    http://www.apache.org/licenses/LICENSE-2.0
Unless required by applicable law or agreed to in writing, software
distributed under the License is distributed on an "AS IS" BASIS,
WITHOUT WARRANTIES OR CONDITIONS OF ANY KIND, either express or implied.
See the License for the specific language governing permissions and
limitations under the License.
*/

package postgres

import (
	"context"
	"database/sql"
	"encoding/json"
	"errors"
	"fmt"
	"reflect"
	"regexp"
	"strconv"
	"strings"
	"sync"
	"time"

	"github.com/google/uuid"
	"github.com/jackc/pgx/v5"
	"github.com/jackc/pgx/v5/pgconn"
	"github.com/jackc/pgx/v5/pgxpool"
	"k8s.io/utils/strings/slices"

	"github.com/dapr/components-contrib/configuration"
	"github.com/dapr/kit/logger"
)

type ConfigurationStore struct {
	metadata             metadata
	client               *pgxpool.Pool
	logger               logger.Logger
	configLock           sync.Mutex
	subscribeStopChanMap map[string]chan struct{}
	ActiveSubscriptions  map[string]*subscription
}

type subscription struct {
	uuid string
	keys []string
}

type pgResponse struct {
	key  string
	item *configuration.Item
}

const (
	configtablekey               = "table"
	connMaxIdleTimeKey           = "connMaxIdleTime"
	connectionStringKey          = "connectionString"
	pgNotifyChannelKey           = "pgNotifyChannel"
	listenTemplate               = "listen %s"
	unlistenTemplate             = "unlisten %s"
	payloadDataKey               = "data"
	ErrorMissingTableName        = "missing postgreSQL configuration table name"
	ErrorMissingTable            = "postgreSQL configuration table - '%s' does not exist"
	InfoStartInit                = "initializing postgreSQL configuration store"
	ErrorMissingConnectionString = "missing postgreSQL connection string"
	ErrorAlreadyInitialized      = "postgreSQL configuration store already initialized"
	ErrorMissingMaxTimeout       = "missing PostgreSQL maxTimeout setting in configuration"
	QueryTableExists             = "SELECT EXISTS (SELECT FROM pg_tables where tablename = $1)"
	ErrorTooLongFieldLength      = "field name is too long"
	maxIdentifierLength          = 64 // https://www.postgresql.org/docs/current/limits.html
)

var (
	allowedChars           = regexp.MustCompile(`^[a-zA-Z0-9./_]*$`)
	defaultMaxConnIdleTime = time.Second * 30
)

func NewPostgresConfigurationStore(logger logger.Logger) configuration.Store {
	logger.Debug("Instantiating PostgreSQL configuration store")
	return &ConfigurationStore{
		logger:               logger,
		subscribeStopChanMap: make(map[string]chan struct{}),
	}
}

func (p *ConfigurationStore) Init(metadata configuration.Metadata) error {
	p.logger.Debug(InfoStartInit)
	if p.client != nil {
		return fmt.Errorf(ErrorAlreadyInitialized)
	}
	if m, err := parseMetadata(metadata); err != nil {
		p.logger.Error(err)
		return err
	} else {
		p.metadata = m
	}
	p.ActiveSubscriptions = make(map[string]*subscription)
	ctx, cancel := context.WithTimeout(context.Background(), p.metadata.maxIdleTimeout)
	defer cancel()
	client, err := Connect(ctx, p.metadata.connectionString, p.metadata.maxIdleTimeout)
	if err != nil {
		return fmt.Errorf("error connecting to configuration store: '%w'", err)
	}
	p.client = client
	err = p.client.Ping(ctx)
	if err != nil {
		return fmt.Errorf("unable to connect to configuration store: '%w'", err)
	}
	// check if table exists
	exists := false
	err = p.client.QueryRow(ctx, QueryTableExists, p.metadata.configTable).Scan(&exists)
	if err != nil {
		if err == sql.ErrNoRows {
			return fmt.Errorf(ErrorMissingTable, p.metadata.configTable)
		}
		return fmt.Errorf("error in checking if configtable '%s' exists - '%w'", p.metadata.configTable, err)
	}
	return nil
}

func (p *ConfigurationStore) Get(ctx context.Context, req *configuration.GetRequest) (*configuration.GetResponse, error) {
	if err := validateInput(req.Keys); err != nil {
		p.logger.Error(err)
		return nil, err
	}
	query, params, err := buildQuery(req, p.metadata.configTable)
	if err != nil {
		p.logger.Error(err)
		return nil, fmt.Errorf("error in configuration store query: '%w' ", err)
	}
	rows, err := p.client.Query(ctx, query, params...)
	if err != nil {
		// If no rows exist, return an empty response, otherwise return the error.
		if err == sql.ErrNoRows {
			return &configuration.GetResponse{}, nil
		}
		return nil, fmt.Errorf("error in querying configuration store: '%w'", err)
	}
	items, err := pgx.CollectRows(rows, func(row pgx.CollectableRow) (pgResponse, error) {
		res := pgResponse{
			item: new(configuration.Item),
		}
<<<<<<< HEAD
		if err = row.Scan(&a.key, &a.item.Value, &a.item.Version, &a.item.Metadata); err != nil {
			return pgResponse{}, fmt.Errorf("error in reading data from configuration store: '%w'", err)
=======
		if innerErr := row.Scan(&res.key, &res.item.Value, &res.item.Version, &res.item.Metadata); innerErr != nil {
			return pgResponse{}, fmt.Errorf("error in reading data from configuration store: '%w'", innerErr)
>>>>>>> 65e2dbc3
		}
		return res, nil
	})
	if err != nil {
		return nil, fmt.Errorf("unable to parse response from configuration store - %w", err)
	}
	result := make(map[string]*configuration.Item)
	for _, v := range items {
		result[v.key] = v.item
	}
	return &configuration.GetResponse{
		Items: result,
	}, nil
}

func (p *ConfigurationStore) Subscribe(ctx context.Context, req *configuration.SubscribeRequest, handler configuration.UpdateHandler) (string, error) {
	var pgNotifyChannels []string
	for k, v := range req.Metadata {
		if res := strings.EqualFold(pgNotifyChannelKey, k) && !slices.Contains(pgNotifyChannels, v); res {
			pgNotifyChannels = append(pgNotifyChannels, v) // append unique channel names only
		}
	}
	if len(pgNotifyChannels) == 0 {
		return "", fmt.Errorf("unable to subscribe to '%s'.pgNotifyChannel attribute cannot be empty", p.metadata.configTable)
	}
	return p.subscribeToChannel(ctx, pgNotifyChannels, req, handler)
}

func (p *ConfigurationStore) Unsubscribe(ctx context.Context, req *configuration.UnsubscribeRequest) error {
	p.configLock.Lock()
	defer p.configLock.Unlock()
	for k, v := range p.ActiveSubscriptions {
		if v.uuid == req.ID {
			if oldStopChan, ok := p.subscribeStopChanMap[req.ID]; ok {
				delete(p.subscribeStopChanMap, req.ID)
				close(oldStopChan)
				pgChannel := fmt.Sprintf(unlistenTemplate, k)
				conn, err := p.client.Acquire(ctx)
				if err != nil {
					p.logger.Errorf("error acquiring connection:", err)
					return fmt.Errorf("error acquiring connection: %w ", err)
				}
				defer conn.Release()
				_, err = conn.Exec(ctx, pgChannel)
				if err != nil {
					p.logger.Errorf("error un-listening to channel:", err)
					return fmt.Errorf("error un-listening to channel: %w", err)
				}
				delete(p.ActiveSubscriptions, k)
				return nil
			}
		}
	}

	return fmt.Errorf("unable to find subscription with ID : %v", req.ID)
}

func (p *ConfigurationStore) doSubscribe(ctx context.Context, req *configuration.SubscribeRequest, handler configuration.UpdateHandler, command string, channel string, subscription string, stop chan struct{}) {
	conn, err := p.client.Acquire(ctx)
	if err != nil {
		p.logger.Errorf("error acquiring connection:", err)
		return
	}
	defer conn.Release()
	if _, err = conn.Exec(ctx, command); err != nil {
		p.logger.Errorf("error listening to channel:", err)
		return
	}
	for {
		notification, err := conn.Conn().WaitForNotification(ctx)
		if err != nil {
			if !pgconn.Timeout(err) && !errors.Is(err, context.Canceled) {
				p.logger.Errorf("error waiting for notification:", err)
			}
			return
		}
		p.handleSubscribedChange(ctx, handler, notification, channel, subscription)
	}
}

func (p *ConfigurationStore) handleSubscribedChange(ctx context.Context, handler configuration.UpdateHandler, msg *pgconn.Notification, channel string, subscriptionID string) {
	payload := make(map[string]interface{})
	err := json.Unmarshal([]byte(msg.Payload), &payload)
	if err != nil {
		p.logger.Errorf("error in unmarshal: ", err)
		return
	}
	var key, value, version string
	m := make(map[string]string)
	// trigger should encapsulate the row in "data" field in the notification
	row := reflect.ValueOf(payload[payloadDataKey])
	if row.Kind() == reflect.Map {
		for _, k := range row.MapKeys() {
			v := row.MapIndex(k)
			strKey := k.Interface().(string)
			switch strings.ToLower(strKey) {
			case "key":
				key = v.Interface().(string)
				if yes := p.isSubscribed(subscriptionID, channel, key); !yes {
					p.logger.Debugf("ignoring notification for %v", key)
					return
				}
			case "value":
				value = v.Interface().(string)
			case "version":
				version = v.Interface().(string)
			case "metadata":
				a := v.Interface().(map[string]interface{})
				for k, v := range a {
					m[k] = v.(string)
				}
			}
		}
		e := &configuration.UpdateEvent{
			Items: map[string]*configuration.Item{
				key: {
					Value:    value,
					Version:  version,
					Metadata: m,
				},
			},
			ID: subscriptionID,
		}
		err = handler(ctx, e)
		if err != nil {
			p.logger.Errorf("failed to call notify event handler : %w", err)
		}
	} else {
		p.logger.Info("unknown format of data received in notify event - '%s'", msg.Payload)
	}
}

func parseMetadata(cmetadata configuration.Metadata) (metadata, error) {
	m := metadata{}
	if val, ok := cmetadata.Properties[connectionStringKey]; ok && val != "" {
		m.connectionString = val
	} else {
		return m, fmt.Errorf(ErrorMissingConnectionString)
	}
	if tbl, ok := cmetadata.Properties[configtablekey]; ok && tbl != "" {
		if !allowedChars.MatchString(tbl) {
			return m, fmt.Errorf("invalid table name : '%v'. non-alphanumerics are not supported", tbl)
		}
		if len(tbl) > maxIdentifierLength {
			return m, fmt.Errorf(ErrorTooLongFieldLength+" - tableName : '%v'. max allowed field length is %v ", tbl, maxIdentifierLength)
		}
		m.configTable = tbl
	} else {
		return m, fmt.Errorf(ErrorMissingTableName)
	}
	// configure maxTimeout if provided
	if mxTimeout, ok := cmetadata.Properties[connMaxIdleTimeKey]; ok && mxTimeout != "" {
		if t, err := time.ParseDuration(mxTimeout); err == nil && t > 0 {
			m.maxIdleTimeout = t
		}
	}
	if m.maxIdleTimeout <= 0 {
		m.maxIdleTimeout = defaultMaxConnIdleTime
	}
	return m, nil
}

func Connect(ctx context.Context, conn string, maxTimeout time.Duration) (*pgxpool.Pool, error) {
	config, err := pgxpool.ParseConfig(conn)
	if err != nil {
		return nil, fmt.Errorf("postgres configuration store connection error : %w", err)
	}
	pool, err := pgxpool.NewWithConfig(ctx, config)
	if err != nil {
		return nil, fmt.Errorf("postgres configuration store connection error : %w", err)
	}
	err = pool.Ping(ctx)
	if err != nil {
		return nil, fmt.Errorf("postgres configuration store ping error : %w", err)
	}
	return pool, nil
}

func buildQuery(req *configuration.GetRequest, configTable string) (string, []interface{}, error) {
	var query string
	var params []interface{}
	if len(req.Keys) == 0 {
		query = "SELECT * FROM " + configTable
	} else {
		var queryBuilder strings.Builder
		queryBuilder.WriteString("SELECT * FROM " + configTable + " WHERE KEY IN (")
		var paramWildcard []string
		paramPosition := 1
		for _, v := range req.Keys {
			paramWildcard = append(paramWildcard, "$"+strconv.Itoa(paramPosition))
			params = append(params, v)
			paramPosition++
		}
		queryBuilder.WriteString(strings.Join(paramWildcard, " , "))
		queryBuilder.WriteString(")")
		query = queryBuilder.String()

		if len(req.Metadata) > 0 {
			var s strings.Builder
			i, j := len(req.Metadata), 0
			s.WriteString(" AND ")
			for k, v := range req.Metadata {
				temp := "$" + strconv.Itoa(paramPosition) + " = " + "$" + strconv.Itoa(paramPosition+1)
				s.WriteString(temp)
				params = append(params, k, v)
				paramPosition += 2
				if j++; j < i {
					s.WriteString(" AND ")
				}
			}
			query += s.String()
		}
	}
	return query, params, nil
}

func (p *ConfigurationStore) isSubscriptionActive(req *configuration.SubscribeRequest) (string, bool) {
	for _, channel := range req.Metadata {
		for key2, sub := range p.ActiveSubscriptions {
			if res := strings.EqualFold(channel, key2); res {
				return sub.uuid, true
			}
		}
	}
	return " ", false
}

func (p *ConfigurationStore) isSubscribed(subscriptionID string, channel string, key string) bool {
	if val, yes := p.ActiveSubscriptions[channel]; yes && val.uuid == subscriptionID && slices.Contains(val.keys, key) {
		return true
	}
	return false
}

func validateInput(keys []string) error {
	for _, key := range keys {
		if !allowedChars.MatchString(key) {
			return fmt.Errorf("invalid key : '%v'", key)
		}
	}
	return nil
}

func (p *ConfigurationStore) subscribeToChannel(ctx context.Context, pgNotifyChanList []string, req *configuration.SubscribeRequest, handler configuration.UpdateHandler) (string, error) {
	p.configLock.Lock()
	defer p.configLock.Unlock()
	var subscribeID string
	for _, channel := range pgNotifyChanList {
		pgNotifyCmd := fmt.Sprintf(listenTemplate, channel)
		if sub, isActive := p.isSubscriptionActive(req); isActive {
			if oldStopChan, ok := p.subscribeStopChanMap[sub]; ok {
				close(oldStopChan)
				delete(p.subscribeStopChanMap, sub)
				delete(p.ActiveSubscriptions, channel)
			}
		}
		stop := make(chan struct{})
		subscribeUID, err := uuid.NewRandom()
		if err != nil {
			return "", fmt.Errorf("unable to generate subscription id - %w", err)
		}
		subscribeID = subscribeUID.String()
		p.subscribeStopChanMap[subscribeID] = stop
		p.ActiveSubscriptions[channel] = &subscription{
			uuid: subscribeID,
			keys: req.Keys,
		}
		go p.doSubscribe(ctx, req, handler, pgNotifyCmd, channel, subscribeID, stop)
	}
	return subscribeID, nil
}<|MERGE_RESOLUTION|>--- conflicted
+++ resolved
@@ -144,13 +144,8 @@
 		res := pgResponse{
 			item: new(configuration.Item),
 		}
-<<<<<<< HEAD
-		if err = row.Scan(&a.key, &a.item.Value, &a.item.Version, &a.item.Metadata); err != nil {
-			return pgResponse{}, fmt.Errorf("error in reading data from configuration store: '%w'", err)
-=======
 		if innerErr := row.Scan(&res.key, &res.item.Value, &res.item.Version, &res.item.Metadata); innerErr != nil {
 			return pgResponse{}, fmt.Errorf("error in reading data from configuration store: '%w'", innerErr)
->>>>>>> 65e2dbc3
 		}
 		return res, nil
 	})
